# Make targets:
#
#  all    : builds all binaries in development mode, without web assets (default)
#  full   : builds all binaries for PRODUCTION use
#  release: prepares a release tarball
#  clean  : removes all buld artifacts
#  test   : runs tests

# To update the Teleport version, update VERSION variable:
# Naming convention:
#   Stable releases:   "1.0.0"
#   Pre-releases:      "1.0.0-alpha.1", "1.0.0-beta.2", "1.0.0-rc.3"
#   Master/dev branch: "1.0.0-dev"
VERSION=7.0.0-beta.1

DOCKER_IMAGE ?= quay.io/gravitational/teleport
DOCKER_IMAGE_CI ?= quay.io/gravitational/teleport-ci

# These are standard autotools variables, don't change them please
ifneq ("$(wildcard /bin/bash)","")
SHELL := /bin/bash
endif
BUILDDIR ?= build
ASSETS_BUILDDIR ?= lib/web/build
BINDIR ?= /usr/local/bin
DATADIR ?= /usr/local/share/teleport
ADDFLAGS ?=
PWD ?= `pwd`
GOPKGDIR ?= `go env GOPATH`/pkg/`go env GOHOSTOS`_`go env GOARCH`/github.com/gravitational/teleport*
TELEPORT_DEBUG ?= no
GITTAG=v$(VERSION)
BUILDFLAGS ?= $(ADDFLAGS) -ldflags '-w -s'
CGOFLAG ?= CGO_ENABLED=1
# Windows requires extra parameters to cross-compile with CGO.
ifeq ("$(OS)","windows")
BUILDFLAGS = $(ADDFLAGS) -ldflags '-w -s' -buildmode=exe
CGOFLAG = CGO_ENABLED=1 CC=x86_64-w64-mingw32-gcc CXX=x86_64-w64-mingw32-g++
endif

ifeq ("$(OS)","linux")
# ARM builds need to specify the correct C compiler
ifeq ("$(ARCH)","arm")
CGOFLAG = CGO_ENABLED=1 CC=arm-linux-gnueabihf-gcc
endif
# ARM64 builds need to specify the correct C compiler
ifeq ("$(ARCH)","arm64")
CGOFLAG = CGO_ENABLED=1 CC=aarch64-linux-gnu-gcc
endif
endif

OS ?= $(shell go env GOOS)
ARCH ?= $(shell go env GOARCH)
FIPS ?=
RELEASE = teleport-$(GITTAG)-$(OS)-$(ARCH)-bin

# FIPS support must be requested at build time.
FIPS_MESSAGE := "without FIPS support"
ifneq ("$(FIPS)","")
FIPS_TAG := fips
FIPS_MESSAGE := "with FIPS support"
RELEASE = teleport-$(GITTAG)-$(OS)-$(ARCH)-fips-bin
endif

# PAM support will only be built into Teleport if headers exist at build time.
PAM_MESSAGE := "without PAM support"
ifneq ("$(wildcard /usr/include/security/pam_appl.h)","")
PAM_TAG := pam
PAM_MESSAGE := "with PAM support"
else
# PAM headers for Darwin live under /usr/local/include/security instead, as SIP
# prevents us from modifying/creating /usr/include/security on newer versions of MacOS
ifneq ("$(wildcard /usr/local/include/security/pam_appl.h)","")
PAM_TAG := pam
PAM_MESSAGE := "with PAM support"
endif
endif

# BPF support will only be built into Teleport if headers exist at build time.
BPF_MESSAGE := "without BPF support"

# We don't compile BPF for anything except regular non-FIPS linux/amd64 for now, as other builds
# have compilation issues that require fixing.
with_bpf := no
ifeq ("$(OS)","linux")
ifeq ("$(ARCH)","amd64")
ifneq ("$(wildcard /usr/include/bpf/libbpf.h)","")
with_bpf := yes
BPF_TAG := bpf
BPF_MESSAGE := "with BPF support"
CLANG ?= $(shell which clang || which clang-10)
CLANG_FORMAT ?= $(shell which clang-format || which clang-format-10)
LLVM_STRIP ?= $(shell which llvm-strip || which llvm-strip-10)
KERNEL_ARCH := $(shell uname -m | sed 's/x86_64/x86/')
INCLUDES :=
ER_BPF_BUILDDIR := lib/bpf/bytecode
RS_BPF_BUILDDIR := lib/restrictedsession/bytecode

# Get Clang's default includes on this system. We'll explicitly add these dirs
# to the includes list when compiling with `-target bpf` because otherwise some
# architecture-specific dirs will be "missing" on some architectures/distros -
# headers such as asm/types.h, asm/byteorder.h, asm/socket.h, asm/sockios.h,
# sys/cdefs.h etc. might be missing.
#
# Use '-idirafter': Don't interfere with include mechanics except where the
# build would have failed anyways.
CLANG_BPF_SYS_INCLUDES = $(shell $(CLANG) -v -E - </dev/null 2>&1 \
	| sed -n '/<...> search starts here:/,/End of search list./{ s| \(/.*\)|-idirafter \1|p }')

CGOFLAG = CGO_ENABLED=1 CGO_LDFLAGS="-Wl,-Bstatic -lbpf -Wl,-Bdynamic"
endif
endif
endif

# Check if rust and cargo are installed before compiling
with_roletester := no
CHECK_CARGO := $(shell cargo --version 2>/dev/null)
CHECK_RUST := $(shell rustc --version 2>/dev/null)

ifneq ($(CHECK_RUST),)
ifneq ($(CHECK_CARGO),)
with_roletester := yes
ROLETESTER_TAG := roletester
ROLETESTER_BUILDDIR := lib/datalog/roletester/Cargo.toml
endif
endif

# On Windows only build tsh. On all other platforms build teleport, tctl,
# and tsh.
BINARIES=$(BUILDDIR)/teleport $(BUILDDIR)/tctl $(BUILDDIR)/tsh
RELEASE_MESSAGE := "Building with GOOS=$(OS) GOARCH=$(ARCH) and $(PAM_MESSAGE) and $(FIPS_MESSAGE) and $(BPF_MESSAGE)."
ifeq ("$(OS)","windows")
BINARIES=$(BUILDDIR)/tsh
endif

VERSRC = version.go gitref.go api/version.go

KUBECONFIG ?=
TEST_KUBE ?=
export

#
# 'make all' builds all 3 executables and places them in the current directory.
#
# IMPORTANT: the binaries will not contain the web UI assets and `teleport`
#            won't start without setting the environment variable DEBUG=1
#            This is the default build target for convenience of working on
#            a web UI.
.PHONY: all
all: version
	@echo "---> Building OSS binaries."
	$(MAKE) $(BINARIES)

# By making these 3 targets below (tsh, tctl and teleport) PHONY we are solving
# several problems:
# * Build will rely on go build internal caching https://golang.org/doc/go1.10 at all times
# * Manual change detection was broken on a large dependency tree
# If you are considering changing this behavior, please consult with dev team first
.PHONY: $(BUILDDIR)/tctl
$(BUILDDIR)/tctl: roletester
	GOOS=$(OS) GOARCH=$(ARCH) $(CGOFLAG) go build -tags "$(PAM_TAG) $(FIPS_TAG) $(BPF_TAG) $(ROLETESTER_TAG)" -o $(BUILDDIR)/tctl $(BUILDFLAGS) ./tool/tctl

.PHONY: $(BUILDDIR)/teleport
$(BUILDDIR)/teleport: ensure-webassets bpf-bytecode
	GOOS=$(OS) GOARCH=$(ARCH) $(CGOFLAG) go build -tags "$(PAM_TAG) $(FIPS_TAG) $(BPF_TAG) $(WEBASSETS_TAG)" -o $(BUILDDIR)/teleport $(BUILDFLAGS) ./tool/teleport

.PHONY: $(BUILDDIR)/tsh
$(BUILDDIR)/tsh:
	GOOS=$(OS) GOARCH=$(ARCH) $(CGOFLAG) go build -tags "$(PAM_TAG) $(FIPS_TAG)" -o $(BUILDDIR)/tsh $(BUILDFLAGS) ./tool/tsh

#
# BPF support (IF ENABLED)
# Requires a recent version of clang and libbpf installed.
#
ifeq ("$(with_bpf)","yes")
$(ER_BPF_BUILDDIR):
	mkdir -p $(ER_BPF_BUILDDIR)

$(RS_BPF_BUILDDIR):
	mkdir -p $(RS_BPF_BUILDDIR)

# Build BPF code
$(ER_BPF_BUILDDIR)/%.bpf.o: bpf/enhancedrecording/%.bpf.c $(wildcard bpf/*.h) | $(ER_BPF_BUILDDIR)
	$(CLANG) -g -O2 -target bpf -D__TARGET_ARCH_$(KERNEL_ARCH) $(INCLUDES) $(CLANG_BPF_SYS_INCLUDES) -c $(filter %.c,$^) -o $@
	$(LLVM_STRIP) -g $@ # strip useless DWARF info

# Build BPF code
$(RS_BPF_BUILDDIR)/%.bpf.o: bpf/restrictedsession/%.bpf.c $(wildcard bpf/*.h) | $(RS_BPF_BUILDDIR)
	$(CLANG) -g -O2 -target bpf -D__TARGET_ARCH_$(KERNEL_ARCH) $(INCLUDES) $(CLANG_BPF_SYS_INCLUDES) -c $(filter %.c,$^) -o $@
	$(LLVM_STRIP) -g $@ # strip useless DWARF info

.PHONY: bpf-rs-bytecode
bpf-rs-bytecode: $(RS_BPF_BUILDDIR)/restricted.bpf.o

.PHONY: bpf-er-bytecode
bpf-er-bytecode: $(ER_BPF_BUILDDIR)/command.bpf.o $(ER_BPF_BUILDDIR)/disk.bpf.o $(ER_BPF_BUILDDIR)/network.bpf.o $(ER_BPF_BUILDDIR)/counter_test.bpf.o

.PHONY: bpf-bytecode
bpf-bytecode: bpf-er-bytecode bpf-rs-bytecode

# Generate vmlinux.h based on the installed kernel
.PHONY: update-vmlinux-h
update-vmlinux-h:
	bpftool btf dump file /sys/kernel/btf/vmlinux format c >bpf/vmlinux.h

else
.PHONY: bpf-bytecode
bpf-bytecode:
endif

#
# tctl role tester
# Requires a recent version of Rust and Cargo installed (tested rustc >= 1.52.1 and cargo >= 1.52.0)
#
ifeq ("$(with_roletester)", "yes")
.PHONY: roletester
roletester:
	cargo build --manifest-path=$(ROLETESTER_BUILDDIR) --release
else
.PHONY: roletester
roletester:
endif

#
# make full - Builds Teleport binaries with the built-in web assets and
# places them into $(BUILDDIR). On Windows, this target is skipped because
# only tsh is built.
#
.PHONY:full
full: $(ASSETS_BUILDDIR)/webassets.zip
ifneq ("$(OS)", "windows")
	$(MAKE) all WEBASSETS_TAG="webassets_embed"
endif

#
# make full-ent - Builds Teleport enterprise binaries
#
.PHONY:full-ent
full-ent:
ifneq ("$(OS)", "windows")
	@if [ -f e/Makefile ]; then \
	rm $(ASSETS_BUILDDIR)/webassets.zip; \
	$(MAKE) -C e full; fi
endif

#
# make clean - Removed all build artifacts.
#
.PHONY: clean
clean:
	@echo "---> Cleaning up OSS build artifacts."
	rm -rf $(BUILDDIR)
	rm -rf $(ER_BPF_BUILDDIR)
	rm -rf $(RS_BPF_BUILDDIR)
	-go clean -cache
	rm -rf $(GOPKGDIR)
	rm -rf teleport
	rm -rf *.gz
	rm -rf *.zip
	rm -f gitref.go

#
# make release - Produces a binary release tarball.
#
.PHONY:
export
release:
	@echo "---> $(RELEASE_MESSAGE)"
ifeq ("$(OS)", "windows")
	$(MAKE) --no-print-directory release-windows
else
	$(MAKE) --no-print-directory release-unix
endif

# These are aliases used to make build commands uniform.
.PHONY: release-amd64
release-amd64:
	$(MAKE) release ARCH=amd64

.PHONY: release-386
release-386:
	$(MAKE) release ARCH=386

.PHONY: release-arm
release-arm:
	$(MAKE) release ARCH=arm

.PHONY: release-arm64
release-arm64:
	$(MAKE) release ARCH=arm64

#
# make release-unix - Produces a binary release tarball containing teleport,
# tctl, and tsh.
#
.PHONY:
release-unix: clean full
	@echo "---> Creating OSS release archive."
	mkdir teleport
	cp -rf $(BUILDDIR)/* \
		examples \
		build.assets/install\
		README.md \
		CHANGELOG.md \
		teleport/
	echo $(GITTAG) > teleport/VERSION
	tar -czf $(RELEASE).tar.gz teleport
	rm -rf teleport
	@echo "---> Created $(RELEASE).tar.gz."
	@if [ -f e/Makefile ]; then \
		rm -fr $(ASSETS_BUILDDIR)/webassets.zip; \
		$(MAKE) -C e release; \
	fi

#
# make release-windows - Produces a binary release tarball containing teleport,
# tctl, and tsh.
#
.PHONY:
release-windows: clean all
	@echo "---> Creating OSS release archive."
	mkdir teleport
	cp -rf $(BUILDDIR)/* \
		README.md \
		CHANGELOG.md \
		teleport/
	mv teleport/tsh teleport/tsh.exe
	echo $(GITTAG) > teleport/VERSION
	zip -9 -y -r -q $(RELEASE).zip teleport/
	rm -rf teleport/
	@echo "---> Created $(RELEASE).zip."

#
# Remove trailing whitespace in all markdown files under docs/.
#
# Note: this runs in a busybox container to avoid incompatibilities between
# linux and macos CLI tools.
#
.PHONY:docs-fix-whitespace
docs-fix-whitespace:
	docker run --rm -v $(PWD):/teleport busybox \
		find /teleport/docs/ -type f -name '*.md' -exec sed -E -i 's/\s+$$//g' '{}' \;

#
# Test docs for trailing whitespace and broken links
#
.PHONY:docs-test
docs-test: docs-test-whitespace

#
# Check for trailing whitespace in all markdown files under docs/
#
.PHONY:docs-test-whitespace
docs-test-whitespace:
	if find docs/ -type f -name '*.md' | xargs grep -E '\s+$$'; then \
		echo "trailing whitespace found in docs/ (see above)"; \
		echo "run 'make docs-fix-whitespace' to fix it"; \
		exit 1; \
	fi


#
# Runs all Go/shell tests, called by CI/CD.
#
.PHONY: test
test: test-sh test-api test-go

#
# Runs all Go tests except integration, called by CI/CD.
# Chaos tests have high concurrency, run without race detector and have TestChaos prefix.
#
.PHONY: test-go
test-go: ensure-webassets bpf-bytecode roletester
test-go: FLAGS ?= '-race'
test-go: PACKAGES := $(shell go list ./... | grep -v integration)
test-go: CHAOS_FOLDERS := $(shell find . -type f -name '*chaos*.go' -not -path '*/vendor/*' | xargs dirname | uniq)
test-go: $(VERSRC)
<<<<<<< HEAD
	$(CGOFLAG) go test -tags "$(PAM_TAG) $(FIPS_TAG) $(BPF_TAG) $(ROLETESTER_TAG)" $(PACKAGES) $(FLAGS) $(ADDFLAGS)
	$(CGOFLAG) go test -tags "$(PAM_TAG) $(FIPS_TAG) $(BPF_TAG) $(ROLETESTER_TAG)" -test.run=TestChaos $(CHAOS_FOLDERS) -cover
=======
	$(CGOFLAG) go test -tags "$(PAM_TAG) $(FIPS_TAG) $(BPF_TAG)" $(PACKAGES) $(FLAGS) $(ADDFLAGS)
	$(CGOFLAG) go test -tags "$(PAM_TAG) $(FIPS_TAG) $(BPF_TAG)" -test.run=TestChaos $(CHAOS_FOLDERS) -cover $(ADDFLAGS)
>>>>>>> 4751f829

#
# Runs all Go tests except integration and chaos, called by CI/CD.
#
UNIT_ROOT_REGEX := ^TestRoot
.PHONY: test-go-root
test-go-root: ensure-webassets bpf-bytecode roletester
test-go-root: FLAGS ?= '-race'
test-go-root: PACKAGES := $(shell go list $(ADDFLAGS) ./... | grep -v integration)
test-go-root: $(VERSRC)
	$(CGOFLAG) go test -run "$(UNIT_ROOT_REGEX)" -tags "$(PAM_TAG) $(FIPS_TAG) $(BPF_TAG) $(ROLETESTER_TAG)" $(PACKAGES) $(FLAGS) $(ADDFLAGS)

# Runs API Go tests. These have to be run separately as the package name is different.
#
.PHONY: test-api
test-api:
test-api: FLAGS ?= '-race'
test-api: PACKAGES := $(shell cd api && go list ./...)
test-api: $(VERSRC)
	$(CGOFLAG) go test -tags "$(PAM_TAG) $(FIPS_TAG) $(BPF_TAG) $(ROLETESTER_TAG)" $(PACKAGES) $(FLAGS) $(ADDFLAGS)

# Find and run all shell script unit tests (using https://github.com/bats-core/bats-core)
.PHONY: test-sh
test-sh:
	@if ! type bats 2>&1 >/dev/null; then \
		echo "Not running 'test-sh' target as 'bats' is not installed."; \
		if [ "$${DRONE}" = "true" ]; then echo "This is a failure when running in CI." && exit 1; fi; \
		exit 0; \
	fi; \
	find . -iname "*.bats" -exec dirname {} \; | uniq | xargs -t -L1 bats $(BATSFLAGS)

#
# Integration tests. Need a TTY to work.
# Any tests which need to run as root must be skipped during regular integration testing.
#
.PHONY: integration
integration: FLAGS ?= -v -race
integration: PACKAGES := $(shell go list ./... | grep integration)
integration:
	@echo KUBECONFIG is: $(KUBECONFIG), TEST_KUBE: $(TEST_KUBE)
	$(CGOFLAG) go test -tags "$(PAM_TAG) $(FIPS_TAG) $(BPF_TAG) $(ROLETESTER_TAG)" $(PACKAGES) $(FLAGS)

#
# Integration tests which need to be run as root in order to complete successfully
# are run separately to all other integration tests. Need a TTY to work.
#
INTEGRATION_ROOT_REGEX := ^TestRoot
.PHONY: integration-root
integration-root: FLAGS ?= -v -race
integration-root: PACKAGES := $(shell go list ./... | grep integration)
integration-root:
	$(CGOFLAG) go test -run "$(INTEGRATION_ROOT_REGEX)" $(PACKAGES) $(FLAGS)

#
# Lint the Go code.
# By default lint scans the entire repo. Pass GO_LINT_FLAGS='--new' to only scan local
# changes (or last commit).
#
.PHONY: lint
lint: lint-sh lint-helm lint-api lint-go

.PHONY: lint-go
lint-go: GO_LINT_FLAGS ?=
lint-go:
	golangci-lint run -c .golangci.yml $(GO_LINT_FLAGS)

# api is no longer part of the teleport package, so golangci-lint skips it by default
# GOMODCACHE needs to be set here as api downloads dependencies and cannot write to /go/pkg/mod/cache
.PHONY: lint-api
lint-api: GO_LINT_API_FLAGS ?=
lint-api:
	cd api && golangci-lint run -c ../.golangci.yml $(GO_LINT_API_FLAGS)

# TODO(awly): remove the `--exclude` flag after cleaning up existing scripts
.PHONY: lint-sh
lint-sh: SH_LINT_FLAGS ?=
lint-sh:
	find . -type f -name '*.sh' | grep -v vendor | xargs \
		shellcheck \
		--exclude=SC2086 \
		$(SH_LINT_FLAGS)

	# lint AWS AMI scripts
	# SC1091 prints errors when "source" directives are not followed
	find assets/aws/files/bin -type f | xargs \
		shellcheck \
		--exclude=SC2086 \
		--exclude=SC1091 \
		--exclude=SC2129 \
		$(SH_LINT_FLAGS)

# Lints all the Helm charts found in directories under examples/chart and exits on failure
# If there is a .lint directory inside, the chart gets linted once for each .yaml file in that directory
# We inherit yamllint's 'relaxed' configuration as it's more compatible with Helm output and will only error on
# show-stopping issues. Kubernetes' YAML parser is not particularly fussy.
# If errors are found, the file is printed with line numbers to aid in debugging.
.PHONY: lint-helm
lint-helm:
	@if ! type yamllint 2>&1 >/dev/null; then \
		echo "Not running 'lint-helm' target as 'yamllint' is not installed."; \
		if [ "$${DRONE}" = "true" ]; then echo "This is a failure when running in CI." && exit 1; fi; \
		exit 0; \
	fi; \
	for CHART in $$(find examples/chart -mindepth 1 -maxdepth 1 -type d); do \
		if [ -d $${CHART}/.lint ]; then \
			for VALUES in $${CHART}/.lint/*.yaml; do \
				export HELM_TEMP=$$(mktemp); \
				echo -n "Using values from '$${VALUES}': "; \
				yamllint -c examples/chart/.lint-config.yaml $${VALUES} || { cat -en $${VALUES}; exit 1; }; \
				helm lint --strict $${CHART} -f $${VALUES} || exit 1; \
				helm template test $${CHART} -f $${VALUES} 1>$${HELM_TEMP} || exit 1; \
				yamllint -c examples/chart/.lint-config.yaml $${HELM_TEMP} || { cat -en $${HELM_TEMP}; exit 1; }; \
			done \
		else \
			export HELM_TEMP=$$(mktemp); \
			helm lint --strict $${CHART} || exit 1; \
			helm template test $${CHART} 1>$${HELM_TEMP} || exit 1; \
			yamllint -c examples/chart/.lint-config.yaml $${HELM_TEMP} || { cat -en $${HELM_TEMP}; exit 1; }; \
		fi; \
	done

# This rule triggers re-generation of version files if Makefile changes.
.PHONY: version
version: $(VERSRC)

# This rule triggers re-generation of version files specified if Makefile changes.
$(VERSRC): Makefile
	VERSION=$(VERSION) $(MAKE) -f version.mk setver

# make tag - prints a tag to use with git for the current version
# 	To put a new release on Github:
# 		- bump VERSION variable
# 		- run make setver
# 		- commit changes to git
# 		- build binaries with 'make release'
# 		- run `make tag` and use its output to 'git tag' and 'git push --tags'
.PHONY: update-tag
update-tag:
	@test $(VERSION)
	git tag $(GITTAG)
	git tag api/$(GITTAG)
	git push origin $(GITTAG) && git push origin api/$(GITTAG)

# build/webassets.zip archive contains the web assets (UI) which gets
# appended to teleport binary
$(ASSETS_BUILDDIR)/webassets.zip: ensure-webassets $(ASSETS_BUILDDIR)
ifneq ("$(OS)", "windows")
	@echo "---> Building OSS web assets."; \
	rm $(ASSETS_BUILDDIR)/webassets.zip; \
	cd webassets/teleport/ ; zip -qr ../../$@ .
endif

$(ASSETS_BUILDDIR):
	mkdir -p $@


.PHONY: test-package
test-package: remove-temp-files
	go test -v ./$(p)

.PHONY: test-grep-package
test-grep-package: remove-temp-files
	go test -v ./$(p) -check.f=$(e)

.PHONY: cover-package
cover-package: remove-temp-files
	go test -v ./$(p)  -coverprofile=/tmp/coverage.out
	go tool cover -html=/tmp/coverage.out

.PHONY: profile
profile:
	go tool pprof http://localhost:6060/debug/pprof/profile

.PHONY: sloccount
sloccount:
	find . -path ./vendor -prune -o -name "*.go" -print0 | xargs -0 wc -l

.PHONY: remove-temp-files
remove-temp-files:
	find . -name flymake_* -delete

# Dockerized build: useful for making Linux releases on OSX
.PHONY:docker
docker:
	make -C build.assets build

# Dockerized build: useful for making Linux binaries on OSX
.PHONY:docker-binaries
docker-binaries: clean
	make -C build.assets build-binaries

# Interactively enters a Docker container (which you can build and run Teleport inside of)
.PHONY:enter
enter:
	make -C build.assets enter

# grpc generates GRPC stubs from service definitions
.PHONY: grpc
grpc:
	make -C build.assets grpc

# buildbox-grpc generates GRPC stubs inside buildbox
.PHONY: buildbox-grpc
buildbox-grpc:
# standard GRPC output
	echo $$PROTO_INCLUDE
	find lib/ -iname *.proto | xargs $(CLANG_FORMAT) -i -style='{ColumnLimit: 100, IndentWidth: 4, Language: Proto}'
	find api/ -iname *.proto | xargs $(CLANG_FORMAT) -i -style='{ColumnLimit: 100, IndentWidth: 4, Language: Proto}'

	protoc -I=.:$$PROTO_INCLUDE \
		--proto_path=api/types/events \
		--gogofast_out=plugins=grpc:api/types/events \
		events.proto

	protoc -I=.:$$PROTO_INCLUDE \
		--proto_path=api/types/wrappers \
		--gogofast_out=plugins=grpc:api/types/wrappers \
		wrappers.proto

	protoc -I=.:$$PROTO_INCLUDE \
		--proto_path=api/types \
		--gogofast_out=plugins=grpc:api/types \
		types.proto

	protoc -I=.:$$PROTO_INCLUDE \
		--proto_path=api/client/proto \
		--gogofast_out=plugins=grpc:api/client/proto \
		authservice.proto

	cd lib/multiplexer/test && protoc -I=.:$$PROTO_INCLUDE \
	  --gogofast_out=plugins=grpc:.\
    *.proto

	cd lib/web && protoc -I=.:$$PROTO_INCLUDE \
	  --gogofast_out=plugins=grpc:.\
    *.proto

	cd lib/datalog && protoc -I=.:$$PROTO_INCLUDE \
	  --gogofast_out=plugins=grpc:.\
    types.proto

.PHONY: goinstall
goinstall:
	go install $(BUILDFLAGS) \
		github.com/gravitational/teleport/tool/tsh \
		github.com/gravitational/teleport/tool/teleport \
		github.com/gravitational/teleport/tool/tctl

# make install will installs system-wide teleport
.PHONY: install
install: build
	@echo "\n** Make sure to run 'make install' as root! **\n"
	cp -f $(BUILDDIR)/tctl      $(BINDIR)/
	cp -f $(BUILDDIR)/tsh       $(BINDIR)/
	cp -f $(BUILDDIR)/teleport  $(BINDIR)/
	mkdir -p $(DATADIR)


# Docker image build. Always build the binaries themselves within docker (see
# the "docker" rule) to avoid dependencies on the host libc version.
.PHONY: image
image: clean docker-binaries
	cp ./build.assets/charts/Dockerfile $(BUILDDIR)/
	cd $(BUILDDIR) && docker build --no-cache . -t $(DOCKER_IMAGE):$(VERSION)
	if [ -f e/Makefile ]; then $(MAKE) -C e image; fi

.PHONY: publish
publish: image
	docker push $(DOCKER_IMAGE):$(VERSION)
	if [ -f e/Makefile ]; then $(MAKE) -C e publish; fi

# Docker image build in CI.
# This is run to build and push Docker images to a private repository as part of the build process.
# When we are ready to make the images public after testing (i.e. when publishing a release), we pull these
# images down, retag them and push them up to the production repo so they're available for use.
# This job can be removed/consolidated after we switch over completely from using Jenkins to using Drone.
.PHONY: image-ci
image-ci: clean docker-binaries
	cp ./build.assets/charts/Dockerfile $(BUILDDIR)/
	cd $(BUILDDIR) && docker build --no-cache . -t $(DOCKER_IMAGE_CI):$(VERSION)
	if [ -f e/Makefile ]; then $(MAKE) -C e image-ci; fi

.PHONY: publish-ci
publish-ci: image-ci
	docker push $(DOCKER_IMAGE_CI):$(VERSION)
	if [ -f e/Makefile ]; then $(MAKE) -C e publish-ci; fi

.PHONY: print-version
print-version:
	@echo $(VERSION)

.PHONY: chart-ent
chart-ent:
	$(MAKE) -C e chart

RUNTIME_SECTION ?=
TARBALL_PATH_SECTION ?=

ifneq ("$(RUNTIME)", "")
	RUNTIME_SECTION := -r $(RUNTIME)
endif
ifneq ("$(OSS_TARBALL_PATH)", "")
	TARBALL_PATH_SECTION := -s $(OSS_TARBALL_PATH)
endif

# build .pkg
.PHONY: pkg
pkg:
	mkdir -p $(BUILDDIR)/
	cp ./build.assets/build-package.sh $(BUILDDIR)/
	chmod +x $(BUILDDIR)/build-package.sh
	# arch and runtime are currently ignored on OS X
	# we pass them through for consistency - they will be dropped by the build script
	cd $(BUILDDIR) && ./build-package.sh -t oss -v $(VERSION) -p pkg -a $(ARCH) $(RUNTIME_SECTION) $(TARBALL_PATH_SECTION)
	if [ -f e/Makefile ]; then $(MAKE) -C e pkg; fi

# build tsh client-only .pkg
.PHONY: pkg-tsh
pkg-tsh:
	mkdir -p $(BUILDDIR)/
	cp ./build.assets/build-package.sh $(BUILDDIR)/
	chmod +x $(BUILDDIR)/build-package.sh
	# arch and runtime are currently ignored on OS X
	# we pass them through for consistency - they will be dropped by the build script
	cd $(BUILDDIR) && ./build-package.sh -t oss -v $(VERSION) -p pkg -a $(ARCH) -m tsh $(RUNTIME_SECTION) $(TARBALL_PATH_SECTION)

# build .rpm
.PHONY: rpm
rpm:
	mkdir -p $(BUILDDIR)/
	cp ./build.assets/build-package.sh $(BUILDDIR)/
	chmod +x $(BUILDDIR)/build-package.sh
	cp -a ./build.assets/rpm $(BUILDDIR)/
	cp -a ./build.assets/rpm-sign $(BUILDDIR)/
	cd $(BUILDDIR) && ./build-package.sh -t oss -v $(VERSION) -p rpm -a $(ARCH) $(RUNTIME_SECTION) $(TARBALL_PATH_SECTION)
	if [ -f e/Makefile ]; then $(MAKE) -C e rpm; fi

# build unsigned .rpm (for testing)
.PHONY: rpm-unsigned
rpm-unsigned:
	$(MAKE) UNSIGNED_RPM=true rpm

# build .deb
.PHONY: deb
deb:
	mkdir -p $(BUILDDIR)/
	cp ./build.assets/build-package.sh $(BUILDDIR)/
	chmod +x $(BUILDDIR)/build-package.sh
	cd $(BUILDDIR) && ./build-package.sh -t oss -v $(VERSION) -p deb -a $(ARCH) $(RUNTIME_SECTION) $(TARBALL_PATH_SECTION)
	if [ -f e/Makefile ]; then $(MAKE) -C e deb; fi

# update Helm chart versions
# this isn't a 'proper' semver regex but should cover most cases
# the order of parameters in sed's extended regex mode matters; the
# dash (-) must be the last character for this to work as expected
.PHONY: update-helm-charts
update-helm-charts:
	sed -i -E "s/^  tag: [a-z0-9.-]+$$/  tag: $(VERSION)/" examples/chart/teleport/values.yaml
	sed -i -E "s/^  tag: [a-z0-9.-]+$$/  tag: $(VERSION)/" examples/chart/teleport-auto-trustedcluster/values.yaml
	sed -i -E "s/^  tag: [a-z0-9.-]+$$/  tag: $(VERSION)/" examples/chart/teleport-daemonset/values.yaml

.PHONY: ensure-webassets
ensure-webassets:
	@if [ ! -d $(shell pwd)/webassets/teleport/ ]; then \
		$(MAKE) init-webapps-submodules; \
	fi;

.PHONY: ensure-webassets-e
ensure-webassets-e:
	@if [ ! -d $(shell pwd)/webassets/e/teleport ]; then \
		$(MAKE) init-webapps-submodules-e; \
	fi;

.PHONY: init-webapps-submodules
init-webapps-submodules:
	echo "init webassets submodule"
	git submodule update --init webassets

.PHONY: init-webapps-submodules-e
init-webapps-submodules-e:
	echo "init webassets oss and enterprise submodules"
	git submodule update --init --recursive webassets

.PHONY: init-submodules-e
init-submodules-e: init-webapps-submodules-e
	git submodule init e
	git submodule update

.PHONY: update-vendor
update-vendor:
	# update modules in api/
	cd api && go mod tidy
	# update modules in root directory
	go mod tidy
	go mod vendor
	# delete the vendored api package. In its place
	# create a symlink to the the original api package
	rm -r vendor/github.com/gravitational/teleport/api
	ln -s -r $(shell readlink -f api) vendor/github.com/gravitational/teleport

# update-webassets updates the minified code in the webassets repo using the latest webapps
# repo and creates a PR in the teleport repo to update webassets submodule.
.PHONY: update-webassets
update-webassets: WEBAPPS_BRANCH ?= 'master'
update-webassets: TELEPORT_BRANCH ?= 'master'
update-webassets:
	build.assets/webapps/update-teleport-webassets.sh -w $(WEBAPPS_BRANCH) -t $(TELEPORT_BRANCH)

# dronegen generates .drone.yml config
.PHONY: dronegen
dronegen:
	go run ./dronegen<|MERGE_RESOLUTION|>--- conflicted
+++ resolved
@@ -374,13 +374,8 @@
 test-go: PACKAGES := $(shell go list ./... | grep -v integration)
 test-go: CHAOS_FOLDERS := $(shell find . -type f -name '*chaos*.go' -not -path '*/vendor/*' | xargs dirname | uniq)
 test-go: $(VERSRC)
-<<<<<<< HEAD
 	$(CGOFLAG) go test -tags "$(PAM_TAG) $(FIPS_TAG) $(BPF_TAG) $(ROLETESTER_TAG)" $(PACKAGES) $(FLAGS) $(ADDFLAGS)
-	$(CGOFLAG) go test -tags "$(PAM_TAG) $(FIPS_TAG) $(BPF_TAG) $(ROLETESTER_TAG)" -test.run=TestChaos $(CHAOS_FOLDERS) -cover
-=======
-	$(CGOFLAG) go test -tags "$(PAM_TAG) $(FIPS_TAG) $(BPF_TAG)" $(PACKAGES) $(FLAGS) $(ADDFLAGS)
-	$(CGOFLAG) go test -tags "$(PAM_TAG) $(FIPS_TAG) $(BPF_TAG)" -test.run=TestChaos $(CHAOS_FOLDERS) -cover $(ADDFLAGS)
->>>>>>> 4751f829
+	$(CGOFLAG) go test -tags "$(PAM_TAG) $(FIPS_TAG) $(BPF_TAG) $(ROLETESTER_TAG)" -test.run=TestChaos $(CHAOS_FOLDERS) -cover $(ADDFLAGS)
 
 #
 # Runs all Go tests except integration and chaos, called by CI/CD.
